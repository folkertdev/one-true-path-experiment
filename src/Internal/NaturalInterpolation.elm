module Internal.NaturalInterpolation exposing (naturalControlPoints)

{-| This interpolation mode is absolutely awful code, as is the D3 implementation this is based off of.

It's in a special module so that the internals can be tested separately.

-}

import List.Extra as List
import Vector2d exposing (Vector2d)


{-| calculate the control points for natural spline interpolation
-}
naturalControlPoints : List Vector2d -> List ( Vector2d, Vector2d, Vector2d )
naturalControlPoints points =
    let
        ( xs, ys ) =
            points
                |> List.map Vector2d.components
                |> List.unzip
    in
    case Maybe.map2 (\a b -> ( a, b )) (controlPoints xs) (controlPoints ys) of
        Just ( ( px0, px1 ), ( py0, py1 ) ) ->
            let
                pa =
                    List.map2 (\a b -> Vector2d.fromComponents ( a, b )) px0 py0

                pb =
                    List.map2 (\a b -> Vector2d.fromComponents ( a, b )) px1 py1
            in
            List.map3 (\a b c -> ( a, b, c )) pa pb (List.drop 1 points)

        Nothing ->
            []


step1 : List Float -> Maybe ( List number, List number1, List Float )
step1 coordinates =
    case coordinates of
        x0 :: x1 :: rest ->
            let
                n =
                    List.length coordinates - 1

                r =
                    (x0 + 2 * x1) :: List.map2 (\current next -> 4 * current + 2 * next) (x1 :: rest) rest

                a =
                    0 :: List.repeat (n - 2) 1 ++ [ 2 ]

                b =
                    2 :: List.repeat (n - 2) 4 ++ [ 7 ]

                ( butFinal, final ) =
                    List.foldl (\elem ( _, previous ) -> ( previous, elem )) ( x0, x1 ) rest

                r_ =
<<<<<<< HEAD
                    updateAt (n - 1) (\_ -> 8 * butFinal + final) r

=======
                    r
                        |> List.reverse
                        |> List.drop 1
                        |> (\list -> (8 * butFinal + final) :: list)
                        |> List.reverse
>>>>>>> b00a3bed
            in
            Just ( a, b, r_ )

        _ ->
            Nothing
{-| A copy from elm-list-extra

The signature of this function changed in 7.0.0, but I want 
to support 6.0.0 to 8.0.0 for now.
-}
updateAt : Int -> (a -> a) -> List a -> List a
updateAt index fn list =
    if index < 0 then
        list
    else
        let
            head =
                List.take index list

            tail =
                List.drop index list
        in
            case tail of
                x :: xs ->
                    head ++ fn x :: xs

                _ ->
                    list

step2Scanner ( a, b, r ) ( prevB, prevR ) =
    ( b - (a / prevB)
    , r - (a / prevB) * prevR
    )


step2 : ( List Float, List Float, List Float ) -> Maybe ( List Float, List Float, List Float )
step2 ( a, b, r ) =
    case ( b, r ) of
        ( firstB :: _, firstR :: _ ) ->
            let
                ( b_, r_ ) =
                    {- Scanl seems broken, very strange
                       List.scanl step2Scanner ( firstB, firstR ) (List.map3 (\x y z -> ( x, y, z )) a b r)
                           |> List.drop 1
                           |> List.unzip
                    -}
                    List.foldl
                        (\( currentA, currentB, currentR ) ( ( prevB, prevR ), ( accum1, accum2 ) ) ->
                            let
                                m_ =
                                    currentB - (currentA / prevB)

                                newR =
                                    currentR - (currentA / prevB) * prevR
                            in
                            ( ( m_, newR ), ( m_ :: accum1, newR :: accum2 ) )
                        )
                        ( ( firstB, firstR ), ( [], [] ) )
                        (List.map3 (\x y z -> ( x, y, z )) a b r)
                        |> Tuple.second
                        |> (\( x, y ) -> ( List.drop 1 x, List.drop 1 y ))
            in
            Just ( a, b_, r_ )

        _ ->
            Nothing


step3 : List Float -> ( List Float, List Float, List Float ) -> Maybe ( List Float, List Float )
step3 points ( a, b, r ) =
    let
        helper finalR finalB finalX =
            let
                finalA =
                    finalR / finalB

                scanner ( currentB, currentR ) prevA =
                    (currentR - prevA) / currentB

                a_ =
                    List.scanr scanner finalA (List.map2 Tuple.pair (unsafeInit b) (unsafeInit r))

                b_ =
                    List.map2 (\xx aa -> 2 * xx - aa) (unsafeTail points) (unsafeTail a_) ++ [ (finalX + finalA) / 2 ]
            in
            ( a_, b_ )
    in
    Maybe.map3 helper (List.last r) (List.last b) (List.last points)


controlPoints : List Float -> Maybe ( List Float, List Float )
controlPoints points =
    step1 points
        |> Maybe.andThen step2
        |> Maybe.andThen (step3 points)


unsafeInit : List a -> List a
unsafeInit =
    Maybe.withDefault [] << List.init


unsafeTail : List a -> List a
unsafeTail =
    Maybe.withDefault [] << List.tail<|MERGE_RESOLUTION|>--- conflicted
+++ resolved
@@ -56,30 +56,29 @@
                     List.foldl (\elem ( _, previous ) -> ( previous, elem )) ( x0, x1 ) rest
 
                 r_ =
-<<<<<<< HEAD
-                    updateAt (n - 1) (\_ -> 8 * butFinal + final) r
-
-=======
                     r
                         |> List.reverse
                         |> List.drop 1
                         |> (\list -> (8 * butFinal + final) :: list)
                         |> List.reverse
->>>>>>> b00a3bed
             in
             Just ( a, b, r_ )
 
         _ ->
             Nothing
+
+
 {-| A copy from elm-list-extra
 
-The signature of this function changed in 7.0.0, but I want 
+The signature of this function changed in 7.0.0, but I want
 to support 6.0.0 to 8.0.0 for now.
+
 -}
 updateAt : Int -> (a -> a) -> List a -> List a
 updateAt index fn list =
     if index < 0 then
         list
+
     else
         let
             head =
@@ -88,12 +87,13 @@
             tail =
                 List.drop index list
         in
-            case tail of
-                x :: xs ->
-                    head ++ fn x :: xs
+        case tail of
+            x :: xs ->
+                head ++ fn x :: xs
 
-                _ ->
-                    list
+            _ ->
+                list
+
 
 step2Scanner ( a, b, r ) ( prevB, prevR ) =
     ( b - (a / prevB)
